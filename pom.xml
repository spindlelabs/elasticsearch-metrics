--- conflicted
+++ resolved
@@ -31,13 +31,8 @@
     </parent>
 
     <properties>
-<<<<<<< HEAD
         <elasticsearch.version>0.90.0</elasticsearch.version>
-        <metrics.version>2.1.3</metrics.version>
-=======
-        <elasticsearch.version>0.20.6</elasticsearch.version>
         <metrics.version>3.0.1</metrics.version>
->>>>>>> 69497092
         <slf4j.version>1.6.2</slf4j.version>
     </properties>
 
